--- conflicted
+++ resolved
@@ -171,28 +171,8 @@
         time.sleep(5)
         self.total_elapsed_time += 5
 
-<<<<<<< HEAD
-        return test_outcome, description, execution_data
-=======
         return test_outcome, description, execution_data
 
     def _close(self):
         super()._close()
-        print("Closing Mock Executor")
-
-if __name__ == '__main__':
-    # TODO Remove this code and create an unit test instead
-    from code_pipeline.beamng_executor import BeamngExecutor
-    executor = BeamngExecutor(time_budget=250000, map_size=250, beamng_home=r"C:\Users\vinni\bng_competition\BeamNG.research.v1.7.0.0")
-    ROAD_PATH = r"data\seed0.json"
-    with open(ROAD_PATH, 'r') as f:
-        dict = json.loads(f.read())
-    sample_nodes = [tuple(t) for t in dict['sample_nodes']]
-
-    # nodes should be a list of (x,y) float coordinates
-    nodes = [sample[:2] for sample in sample_nodes]
-    nodes = [(node[0], node[1], -28.0, 8.0) for node in nodes]
-
-    tc = nodes
-    test_outcome, description, execution_data= executor.execute_test(tc)
->>>>>>> a1046495
+        print("Closing Mock Executor")