# TODO Create an abstract class to host the logic for calling the validation and the timing
# Use this class to output tests in predefined locations after execution
import logging as log
import random
import time
import sys
import os

from abc import ABC, abstractmethod

from code_pipeline.validation import TestValidator
from code_pipeline.tests_generation import TestGenerationStatistic
from code_pipeline.test_analysis import compute_all_features
from self_driving.simulation_data import SimulationDataRecord


class Budget:

    # Note: We assume the values are validated at this point
    # TODO: Is this ok?
    def __init__(self, time_budget=None):
        self.time_budget = time_budget
        self.start_real_time = None

    def start(self):
        self.start_real_time = time.perf_counter()

    def get_start_time(self):
        return self.start_real_time

    # We need to ensure that we always return the same type of object:
    def get_remaining_time(self):
        return {"time-budget": self.get_remaining_real_time()}

    def get_remaining_real_time(self):
<<<<<<< HEAD
        if self.time_budget is not None:
            log.debug(f"Remaining real time budget: {self.time_budget - (time.monotonic() - self.start_real_time)}")
            return self.time_budget - (time.monotonic() - self.start_real_time)
        else:
            return self.generation_budget - self.elapsed_generation_time

    def get_remaining_simulated_time(self):
        return self.execution_budget - self.elapsed_execution_time
=======
        log.debug("Remaining real time budget: ", self.time_budget - (time.perf_counter() - self.start_real_time))
        return self.time_budget - (time.perf_counter() - self.start_real_time)
>>>>>>> 16de8cc9

    def can_run_a_test(self):
        return self.get_remaining_real_time() > 0

    # General Check
    def is_over(self):
        return self.get_remaining_real_time() <= 0

class AbstractTestExecutor(ABC):

    start_time = None

    def __init__(self, result_folder, map_size,
                 time_budget=None,
                 road_visualizer=None, debug=False):

        self.debug = debug

        self.result_folder = result_folder

        self.stats = TestGenerationStatistic()
        # Setup the internal logic to check the time budget
        self.time_budget = Budget(time_budget=time_budget)
        # Start counting for passed time
        self.time_budget.start()

        # Variable to capture test generation time
        self.start_generation_time = self.time_budget.get_start_time()

        self.test_validator = TestValidator(map_size)
        self.road_visualizer = road_visualizer

        self.timeout_forced = False

        super().__init__()

    def is_force_timeout(self):
        return self.timeout_forced == True

    def store_test(self, the_test):
        output_file_name = os.path.join(self.result_folder, ".".join(["test", str(the_test.id).zfill(4), "json"]))
        with open(output_file_name, 'w') as test_file:
            test_file.write(the_test.to_json())

    def execute_test(self, the_test):
        # Mark that generation is over and log generation time
        elapsed_generation_time = time.perf_counter() - self.start_generation_time
        # Update the statistics of the run
        self.stats.test_generation_real_times.append(elapsed_generation_time)

        # Reset timer
        self.start_generation_time = None

        # Before executing the test check whether we still have some simulation time (possibly inaccurate) for running
        #   the_test
        if not self.time_budget.can_run_a_test():
            self.timeout_forced = True
            log.warning("Time budget is over, cannot run more tests. FORCE EXIT")
            # Ensure that we do not restart the generation counter
            sys.exit(123)

        # Update the statistics of the run
        self.stats.test_generated += 1

        is_valid, validation_msg = self.validate_test(the_test)

        # This might be placed inside validate_test, but we keep it out since validate_test can be also called by client
        the_test.set_validity(is_valid, validation_msg)

        # Visualize the road if a road visualizer is defined. Also includes results for the validation
        if self.road_visualizer:
            self.road_visualizer.visualize_road_test(the_test)

        if is_valid:
            # Update the statistics of the run
            self.stats.test_valid += 1

            # TODO Consider making this a context manager or some sort of decorator
            test_outcome = None
            description = None
            execution_data = None
            try:
                start_execution_real_time = time.perf_counter()
                test_outcome, description, execution_data = self._execute(the_test)
            finally:
                # Log time also on error
                real_time_elapsed = time.perf_counter() - start_execution_real_time
                # Update the statistics of the run
                self.stats.test_execution_real_times.append(real_time_elapsed)

            # Check that at least one element is there
            if execution_data and len(execution_data) > 0:
                simulated_time_elapsed = execution_data[-1].timer

                if self.time_budget.is_over():
                    # The last test should not be considered since it went OVER budget
                    log.info("Run overbudget discard the last experiment. FORCE EXIT")
                    self.timeout_forced = True
                    # Ensure that we do not restart the generation counter
                    sys.exit(123)
                else:
                    # Update the statistics of the run
                    self.stats.test_execution_simulation_times.append(simulated_time_elapsed)

            # Decorating the_test with additional attributes
            setattr(the_test, 'execution_data', execution_data)
            setattr(the_test, 'test_outcome', test_outcome)
            setattr(the_test, 'description', description)

            # Compute the features dict of this test and
            features = compute_all_features(the_test, execution_data)

            # Decorating the_test with the features
            setattr(the_test, 'features', features)

            # Store the generated tests into the result_folder as JSON file
            self.store_test(the_test)

            # TODO Move to decorator?
            if test_outcome == "ERROR":
                # Update the statistics of the run
                self.stats.test_in_error += 1
                # This indicates a generic error during the execution, usually caused by a malformed test that the
                # validation logic was not able to catch.
                # Ensure we define this object
                execution_data = []
            elif test_outcome == "PASS":
                # Update the statistics of the run
                self.stats.test_passed += 1
            else:
                # Update the statistics of the run
                self.stats.test_failed += 1
                # Valid, either pass or fail
                if description.startswith("Car drove out of the lane "):
                    self.stats.obes += 1
        else:
            # Store the generated tests into the result_folder even if it is not valid to keep track of them
            # and also let clients debug. Note: we do not compute structural features for invalid tests
            self.store_test(the_test)
            # Update the statistics of the run
            self.stats.test_invalid += 1
            test_outcome = "INVALID"
            description = validation_msg
            execution_data = []

        # Mark that generation is restarted.
        self.start_generation_time = time.perf_counter()

        return test_outcome, description, execution_data

    def validate_test(self, the_test):
        log.debug("Validating test")
        return self.test_validator.validate_test(the_test)

    def get_stats(self):
        return self.stats

    def close(self):
        self._close()

    def is_over(self):
        return self.time_budget.is_over()

    # This is mostly for debugging purposes
    def get_remaining_time(self):
        return self.time_budget.get_remaining_time()

    @abstractmethod
    def _close(self):
        if not self.time_budget.is_over():
            log.warning("Despite the time budget is not over executor is exiting!")

    @abstractmethod
    def _execute(self, the_test):
        # This should not be necessary, but better safe than sorry... The point here is that one can have spent a lot
        # of time validing the tests?
        if not self.time_budget.can_run_a_test():
            self.timeout_forced = True
            log.warning("Time budget is over, cannot run more tests. FORCE EXIT")
            sys.exit(123)


class MockExecutor(AbstractTestExecutor):

    def _execute(self, the_test):
        # Ensure we do not execute anything longer than the time budget
        super()._execute(the_test)

        test_outcome = random.choice(["FAIL", "FAIL", "FAIL", "PASS", "PASS", "PASS", "PASS", "PASS", "ERROR"])
        description = "Mocked test results"

        sim_state = SimulationDataRecord(
            timer=3.0,
            pos= [0.0, 0.0, 1.0],
            dir= [0.0, 0.0, 1.0],
            vel= [0.0, 0.0, 1.0],
            steering= 0.0,
            steering_input= 0.0,
            brake= 0.0,
            brake_input= 0.0,
            throttle= 0.0,
            throttle_input= 0.0,
            wheelspeed= 0.0,
            vel_kmh = 0.0,
            is_oob = False,
            oob_counter = 0,
            max_oob_percentage = 0.0,
            oob_distance = 0.0,
            oob_percentage= 50.0
        )

        execution_data = [sim_state]

        log.info("Pretend test is executing for 5 seconds.")
        time.sleep(5)

        return test_outcome, description, execution_data

    def _close(self):
        super()._close()
        print("Closing Mock Executor")<|MERGE_RESOLUTION|>--- conflicted
+++ resolved
@@ -33,19 +33,8 @@
         return {"time-budget": self.get_remaining_real_time()}
 
     def get_remaining_real_time(self):
-<<<<<<< HEAD
-        if self.time_budget is not None:
-            log.debug(f"Remaining real time budget: {self.time_budget - (time.monotonic() - self.start_real_time)}")
-            return self.time_budget - (time.monotonic() - self.start_real_time)
-        else:
-            return self.generation_budget - self.elapsed_generation_time
-
-    def get_remaining_simulated_time(self):
-        return self.execution_budget - self.elapsed_execution_time
-=======
         log.debug("Remaining real time budget: ", self.time_budget - (time.perf_counter() - self.start_real_time))
         return self.time_budget - (time.perf_counter() - self.start_real_time)
->>>>>>> 16de8cc9
 
     def can_run_a_test(self):
         return self.get_remaining_real_time() > 0
