# TODO Create an abstract class to host the logic for calling the validation and the timing
# Use this class to output tests in predefined locations after execution
import logging as log
import random
import time
import sys
import os

from abc import ABC, abstractmethod

from code_pipeline.validation import TestValidator
from code_pipeline.tests_generation import TestGenerationStatistic

from self_driving.simulation_data import SimulationDataRecord


class AbstractTestExecutor(ABC):

    start_time = None

    def __init__(self, result_folder, time_budget, map_size, road_visualizer=None):

        self.result_folder = result_folder

        self.stats = TestGenerationStatistic()

        self.time_budget = time_budget
        self.test_validator = TestValidator(map_size)
        self.start_time = time.time()
        self.total_elapsed_time = 0

        self.road_visualizer = road_visualizer

        self.timeout_forced = False

        super().__init__()

    def is_force_timeout(self):
        return self.timeout_forced == True

    def store_test(self, the_test):
        # TODO Pad zeros to id
        output_file_name = os.path.join(self.result_folder, ".".join(["test", str(the_test.id).zfill(4), "json"]))
        with open(output_file_name, 'w') as test_file:
            test_file.write(the_test.to_json())

    def execute_test(self, the_test):
        # Maybe we can solve this using decorators, but we need the reference to the instance, not sure how to handle
        # that cleanly
        if self.get_remaining_time() <= 0:
            self.timeout_forced = True
            log.warning("Time budget is over, cannot run more tests. FORCE EXIT")
            sys.exit(123)

        self.stats.test_generated += 1

        is_valid, validation_msg = self.validate_test(the_test)

        # This might be placed inside validate_test
        the_test.set_validity(is_valid, validation_msg)

        # Store the generated tests into the result_folder
        self.store_test(the_test)

        # Visualize the road if a road visualizer is defined. Also includes results for the validation
        if self.road_visualizer:
            self.road_visualizer.visualize_road_test(the_test)

        if is_valid:
            self.stats.test_valid += 1
            start_execution_real_time = time.monotonic()

            test_outcome, description, execution_data = self._execute(the_test)

            end_execution_real_time = time.monotonic()
            self.stats.test_execution_real_times.append(end_execution_real_time - start_execution_real_time)
            # Check that at least one element is there
            if execution_data and len(execution_data) > 0:
                self.stats.test_execution_simulation_times.append(execution_data[-1].timer)

            # TODO Maybe change the name of the attributes?
            setattr(the_test, 'execution_data', execution_data)
            setattr(the_test, 'test_outcome', test_outcome)
            setattr(the_test, 'description', description)

            # (re)-store the generated tests into the result_folder
            self.store_test(the_test)

            if test_outcome == "ERROR":
                self.stats.test_in_error += 1
                # This indicates a generic error during the execution, usually caused by a malformed test that the
                # validation logic was not able to catch.
                return "ERROR", description, []
            elif test_outcome == "PASS":
                self.stats.test_passed += 1
                return test_outcome, description, execution_data
            else:
                self.stats.test_failed += 1
                # Valid, either pass or fail
                if description.startswith("Car drove out of the lane "):
                    self.stats.obes += 1
                return test_outcome, description, execution_data
        else:
            self.stats.test_invalid += 1
            return "INVALID", validation_msg, []

    def validate_test(self, the_test):
        log.debug("Validating test")
        return self.test_validator.validate_test(the_test)

    def get_elapsed_time(self):
        now = time.time()
        self.total_elapsed_time = now - self.start_time
        return self.total_elapsed_time

    def get_remaining_time(self):
        return self.time_budget - (self.get_elapsed_time())

    def get_stats(self):
        return self.stats

    def close(self):
        log.info("CLOSING EXECUTOR")
        self._close()

    @abstractmethod
    def _close(self):
        if self.get_remaining_time() > 0:
            log.warning("Despite the time budget is not over executor is exiting!")

    @abstractmethod
    def _execute(self, the_test):
        # This should not be necessary, but better safe than sorry...
        if self.get_remaining_time() <= 0:
            self.timeout_forced = True
            log.warning("Time budget is over, cannot run more tests. FORCE EXIT")
            sys.exit(123)


class MockExecutor(AbstractTestExecutor):

    def _execute(self, the_test):
        # Ensure we do not execute anything longer than the time budget
        super()._execute(the_test)

        test_outcome = random.choice(["FAIL", "FAIL", "FAIL", "PASS", "PASS", "PASS", "PASS", "PASS", "ERROR"])
        description = "Mocked test results"


        sim_state = SimulationDataRecord(
            timer=3.0,
<<<<<<< HEAD
            pos= [0.0, 0.0, 1.0],
            dir= [0.0, 0.0, 1.0],
            vel= [0.0, 0.0, 1.0],
=======
            pos=0.0,
            dir=0.0,
            vel = 0.0,
>>>>>>> 1f9a7833
            steering= 0.0,
            steering_input= 0.0,
            brake= 0.0,
            brake_input= 0.0,
            throttle= 0.0,
            throttle_input= 0.0,
            wheelspeed= 0.0,
            vel_kmh = 0.0,
            is_oob = False,
            oob_counter = 0,
            max_oob_percentage = 0.0,
            oob_distance = 0.0,
        )

        execution_data = [sim_state]

        log.info("Pretend test is executing")
        time.sleep(5)
        self.total_elapsed_time += 5

        return test_outcome, description, execution_data

    def _close(self):
        super()._close()
        print("Closing Mock Executor")<|MERGE_RESOLUTION|>--- conflicted
+++ resolved
@@ -149,15 +149,9 @@
 
         sim_state = SimulationDataRecord(
             timer=3.0,
-<<<<<<< HEAD
             pos= [0.0, 0.0, 1.0],
             dir= [0.0, 0.0, 1.0],
             vel= [0.0, 0.0, 1.0],
-=======
-            pos=0.0,
-            dir=0.0,
-            vel = 0.0,
->>>>>>> 1f9a7833
             steering= 0.0,
             steering_input= 0.0,
             brake= 0.0,
